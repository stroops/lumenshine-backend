--- conflicted
+++ resolved
@@ -37,12 +37,9 @@
 	SQLMigrationDir string
 	ApplicationDir  string
 	IsDevSystem     bool
-<<<<<<< HEAD
+	ConnectToCoreDB bool
 
 	Kyc ConfigKyc
-=======
-	ConnectToCoreDB bool
->>>>>>> 5640c899
 }
 
 //Cnf holds the application configuration
